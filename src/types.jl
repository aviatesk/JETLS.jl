--- conflicted
+++ resolved
@@ -127,17 +127,14 @@
     method::String
 end
 
-<<<<<<< HEAD
+abstract type ExtraDiagnosticsKey end
+to_file_info(key::ExtraDiagnosticsKey) = to_file_info_impl(key)::FileInfo
+
 struct LSPostProcessor
     inner::JET.PostProcessor
     LSPostProcessor(inner::JET.PostProcessor) = new(inner)
 end
-
 LSPostProcessor() = LSPostProcessor(JET.PostProcessor())
-=======
-abstract type ExtraDiagnosticsKey end
-to_file_info(key::ExtraDiagnosticsKey) = to_file_info_impl(key)::FileInfo
->>>>>>> 9de65a61
 
 mutable struct ServerState
     const workspaceFolders::Vector{URI}
