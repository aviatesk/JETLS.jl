--- conflicted
+++ resolved
@@ -42,15 +42,8 @@
 """
 Fetch cached FileInfo given an LSclient-provided structure with a URI
 """
-<<<<<<< HEAD
-function get_fileinfo(s::ServerState, t::TextDocumentIdentifier)
-    uri = URI(t.uri)
-    return haskey(s.file_cache, uri) ? s.file_cache[uri] : nothing
-end
-=======
 get_fileinfo(s::ServerState, uri::URI) = haskey(s.file_cache, uri) ? s.file_cache[uri] : nothing
 get_fileinfo(s::ServerState, t::TextDocumentIdentifier) = get_fileinfo(s, URI(t.uri))
->>>>>>> 55753430
 
 # JuliaLowering uses byte offsets; LSP uses lineno and UTF-* character offset.
 # These functions do the conversion.
